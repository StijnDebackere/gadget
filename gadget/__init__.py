--- conflicted
+++ resolved
@@ -206,26 +206,12 @@
             part_fname_options = [
                 f"eagle_subfind_particles_{snapnum:03d}",
             ]
-<<<<<<< HEAD
-            filename = None
-            for fn in part_fname_options:
-                for ext in ext_options:
-                    if (part_dir / fn).with_suffix(ext).exists():
-                        filename = (part_dir / fn)
-                        break
-
-            if filename is None:
-                raise ValueError(f'Could not find valid particles file in {part_dir}')
-
-        # load actual file
-=======
             filename, ext = self.check_possible_filenames(
                 filedir_options=part_dir_options,
                 filename_options=part_fname_options,
                 ext_options=ext_options
             )
 
->>>>>>> 611f9984
         try:
             f = h5py.File(filename.with_suffix(ext), "r")
         except:
@@ -320,19 +306,12 @@
         self.z_solar = f["Constants"].attrs["Z_Solar"]
 
         try:
-<<<<<<< HEAD
-            self.rho_unit_cgs = f['Units'].attrs['UnitDensity_in_cgs'] * u.g / u.cm**3
-            self.omega_l = f['Header'].attrs['OmegaLambda']
-            self.omega_b = f['Header'].attrs['OmegaBaryon']
-            self.omega_m = f['Header'].attrs['Omega0']
-            self.h = f['Header'].attrs['HubbleParam']
-        except: # if no baryons in file
-=======
             self.rho_unit_cgs = f["Units"].attrs["UnitDensity_in_cgs"] * u.g / u.cm ** 3
+            self.omega_l = f["Header"].attrs["OmegaLambda"]
             self.omega_b = f["Header"].attrs["OmegaBaryon"]
             self.omega_m = f["Header"].attrs["Omega0"]
+            self.h = f["Header"].attrs["HubbleParam"]
         except:  # if no baryons in file
->>>>>>> 611f9984
             self.rho_unit = 0
             self.omega_b = 0
             self.omega_m = f["Header"].attrs["Omega0"]
@@ -346,17 +325,13 @@
         except:
             pass
 
-<<<<<<< HEAD
         self.cosmo = {
             "omega_m": self.omega_m,
             "omega_b": self.omega_b,
             "h": self.h,
         }
 
-    def list_items(self, var: str="/", j: int=0) -> None:
-=======
     def list_items(self, var: str = "/", j: int = 0) -> None:
->>>>>>> 611f9984
         """List var items and attributes."""
         f = h5py.File(self.filename.with_suffix(f".{j}.hdf5"), "r")
         try:
